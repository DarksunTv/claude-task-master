--- conflicted
+++ resolved
@@ -15,14 +15,9 @@
     "test:coverage": "node --experimental-vm-modules node_modules/.bin/jest --coverage",
     "prepare-package": "node scripts/prepare-package.js",
     "prepublishOnly": "npm run prepare-package",
-<<<<<<< HEAD
-    "prepare": "chmod +x bin/task-master.js bin/task-master-init.js mcp-server/server.js",
-    "mcp-server": "node mcp-server/server.js"
-=======
     "prepare": "chmod +x bin/task-master.js bin/task-master-init.js",
     "changeset": "changeset",
     "release": "changeset publish"
->>>>>>> a8b055f0
   },
   "keywords": [
     "claude",
